--- conflicted
+++ resolved
@@ -34,24 +34,6 @@
 )
 
 type ImportOptions struct {
-<<<<<<< HEAD
-	Resources     []string
-	PathPattern   string
-	PathOutput    string
-	State         string
-	Bucket        string
-	Profile       string
-	Verbose       bool
-	Zone          string
-	Regions       []string
-	Projects      []string
-	ResourceGroup string
-	Connect       bool
-	Compact       bool
-	Filter        []string
-	Plan          bool `json:"-"`
-	Output        string
-=======
 	Resources   []string
 	Excludes    []string
 	PathPattern string
@@ -63,12 +45,12 @@
 	Zone        string
 	Regions     []string
 	Projects    []string
+	ResourceGroup string
 	Connect     bool
 	Compact     bool
 	Filter      []string
 	Plan        bool `json:"-"`
 	Output      string
->>>>>>> 276d797b
 }
 
 const DefaultPathPattern = "{output}/{provider}/{service}/"
