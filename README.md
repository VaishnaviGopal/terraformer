# Terraformer

[![Build Status](https://travis-ci.com/GoogleCloudPlatform/terraformer.svg?branch=master)](https://travis-ci.com/GoogleCloudPlatform/terraformer)
[![Go Report Card](https://goreportcard.com/badge/github.com/GoogleCloudPlatform/terraformer)](https://goreportcard.com/report/github.com/GoogleCloudPlatform/terraformer)
[![AUR package](https://img.shields.io/aur/version/terraformer)](https://aur.archlinux.org/packages/terraformer/)

A CLI tool that generates `tf`/`json` and `tfstate` files based on existing infrastructure
(reverse Terraform).

*   Disclaimer: This is not an official Google product
*   Created by: Waze SRE

![Waze SRE logo](docs/waze-sre-logo.png)

# Table of Contents

- [Capabilities](#capabilities)
- [Installation](#installation)
- [Supported Providers](/providers)
    * Major Cloud
        * [Google Cloud](#use-with-gcp)
        * [AWS](#use-with-aws)
        * [Azure](#use-with-azure)
        * [AliCloud](#use-with-alicloud)
    * Cloud
        * [DigitalOcean](#use-with-digitalocean)
        * [Fastly](#use-with-fastly)
        * [Heroku](#use-with-heroku)
        * [Linode](#use-with-linode)
        * [OpenStack](#use-with-openstack)
        * [Vultr](#use-with-vultr)
    * Infrastructure Software
        * [Kubernetes](#use-with-kubernetes)
        * [RabbitMQ](#use-with-rabbitmq)
    * Network
        * [Cloudflare](#use-with-cloudflare)
    * VCS
        * [GitHub](#use-with-github)
    * Monitoring & System Management
        * [Datadog](#use-with-datadog)
        * [New Relic](#use-with-new-relic)
    * Community
        * [Keycloak](#use-with-keycloak)
        * [Logz.io](#use-with-logzio)
        * [Commercetools](#use-with-commercetools)
- [Contributing](#contributing)
- [Developing](#developing)
- [Infrastructure](#infrastructure)

## Capabilities

1.  Generate `tf`/`json` + `tfstate` files from existing infrastructure for all
    supported objects by resource.
2.  Remote state can be uploaded to a GCS bucket.
3.  Connect between resources with `terraform_remote_state` (local and bucket).
4.  Save `tf`/`json` files using a custom folder tree pattern.
5.  Import by resource name and type.
6.  Support terraform 0.12 (for terraform 0.11 use v0.7.9).

Terraformer uses Terraform providers and is designed to easily support newly added resources.
To upgrade resources with new fields, all you need to do is upgrade the relevant Terraform providers.
```
Import current state to Terraform configuration from Google Cloud

Usage:
   import google [flags]
   import google [command]

Available Commands:
  list        List supported resources for google provider

Flags:
  -b, --bucket string         gs://terraform-state
  -c, --connect                (default true)
  -С, --compact                (default false)
  -f, --filter strings        google_compute_firewall=id1:id2:id4
  -h, --help                  help for google
  -O, --output string         output format hcl or json (default "hcl")
  -o, --path-output string     (default "generated")
  -p, --path-pattern string   {output}/{provider}/ (default "{output}/{provider}/{service}/")
      --projects strings
  -z, --regions strings       europe-west1, (default [global])
  -r, --resources strings     firewalls,networks
  -s, --state string          local or bucket (default "local")
  -v, --verbose               verbose mode

Use " import google [command] --help" for more information about a command.
```
#### Permissions

Read-only permissions

#### Filtering

Filters are a way to choose which resources `terraformer` imports. It's possible to filter resources by its identifiers or attributes. Multiple filtering values are separated by `:`. If an identifier contains this symbol, value should be wrapped in `'` e.g. `--filter=resource=id1:'project:dataset_id'`. Identifier based filters will be executed before Terraformer will try to refresh remote state.

##### Resource ID

Filtering is based on Terraform resource ID patterns. To find valid ID patterns for your resource, check the import part of the [Terraform documentation][terraform-providers].

[terraform-providers]: https://www.terraform.io/docs/providers/

Example usage:

```
terraformer import aws --resources=vpc,subnet --filter=aws_vpc=myvpcid --regions=eu-west-1
```
Will only import the vpc with id `myvpcid`. This form of filters can help when it's necessary to select resources by its identifiers.

#### Planning

The `plan` command generates a planfile that contains all the resources set to be imported. By modifying the planfile before running the `import` command, you can rename or filter the resources you'd like to import.

The rest of subcommands and parameters are identical to the `import` command.

```
$ terraformer plan google --resources=networks,firewalls --projects=my-project --regions=europe-west1-d
(snip)

Saving planfile to generated/google/my-project/terraformer/plan.json
```

After reviewing/customizing the planfile, begin the import by running `import plan`.

```
$ terraformer import plan generated/google/my-project/terraformer/plan.json
```

### Resource structure

Terraformer by default separates each resource into a file, which is put into a given service directory.

The default path for resource files is `{output}/{provider}/{service}/{resource}.tf` and can vary for each provider.

It's possible to adjust the generated structure by:
1. Using `--compact` parameter to group resource files within a single service into one `resources.tf` file
2. Adjusting the `--path-pattern` parameter and passing e.g. `--path-pattern {output}/{provider}/` to generate resources for all services in one directory

It's possible to combine `--compact` `--path-pattern` parameters together.

### Installation

From source:
1.  Run `git clone <terraformer repo>`
2.  Run `GO111MODULE=on go mod vendor`
3.  Run `go build -v` for all providers OR build with one provider `go run build/main.go {google,aws,azure,kubernetes and etc}`
4.  Run ```terraform init``` against an ```init.tf``` file to install the plugins required for your platform. For example, if you need plugins for the google provider, ```init.tf``` should contain:
```
provider "google" {}
```
Or alternatively

4.  Copy your Terraform provider's plugin(s) to folder
    `~/.terraform.d/plugins/{darwin,linux}_amd64/`, as appropriate.

From Releases:

* Linux
```
export PROVIDER={all,google,aws,kubernetes}
curl -LO https://github.com/GoogleCloudPlatform/terraformer/releases/download/$(curl -s https://api.github.com/repos/GoogleCloudPlatform/terraformer/releases/latest | grep tag_name | cut -d '"' -f 4)/terraformer-${PROVIDER}-linux-amd64
chmod +x terraformer-${PROVIDER}-linux-amd64
sudo mv terraformer-${PROVIDER}-linux-amd64 /usr/local/bin/terraformer
```
* MacOS
```
export PROVIDER={all,google,aws,kubernetes}
curl -LO https://github.com/GoogleCloudPlatform/terraformer/releases/download/$(curl -s https://api.github.com/repos/GoogleCloudPlatform/terraformer/releases/latest | grep tag_name | cut -d '"' -f 4)/terraformer-${PROVIDER}-darwin-amd64
chmod +x terraformer-${PROVIDER}-darwin-amd64
sudo mv terraformer-${PROVIDER}-darwin-amd64 /usr/local/bin/terraformer
```

#### Using a package manager

If you want to use a package manager:

- [Homebrew](https://brew.sh/) users can use `brew install terraformer`.

Links to download Terraform Providers:
* Major Cloud
    * Google Cloud provider >2.11.0 - [here](https://releases.hashicorp.com/terraform-provider-google/)
    * AWS provider >2.25.0 - [here](https://releases.hashicorp.com/terraform-provider-aws/)
    * Azure provider >1.35.0 - [here](https://releases.hashicorp.com/terraform-provider-azurerm/)
    * Alicloud provider >1.57.1 - [here](https://releases.hashicorp.com/terraform-provider-alicloud/)
* Cloud
    * DigitalOcean provider >1.9.1 - [here](https://releases.hashicorp.com/terraform-provider-digitalocean/)
    * Fastly provider >0.11.0 - [here](https://releases.hashicorp.com/terraform-provider-fastly/)
    * Heroku provider >2.2.1 - [here](https://releases.hashicorp.com/terraform-provider-heroku/)
    * Linode provider >1.8.0 - [here](https://releases.hashicorp.com/terraform-provider-linode/)
    * OpenStack provider >1.21.1 - [here](https://releases.hashicorp.com/terraform-provider-openstack/)
    * Vultr provider >1.0.5 - [here](https://releases.hashicorp.com/terraform-provider-vultr/)
* Infrastructure Software
    * Kubernetes provider >=1.9.0 - [here](https://releases.hashicorp.com/terraform-provider-kubernetes/)
    * RabbitMQ provider >=1.1.0 - [here](https://releases.hashicorp.com/terraform-provider-rabbitmq/)
* Network
    * Cloudflare provider >1.16 - [here](https://releases.hashicorp.com/terraform-provider-cloudflare/)
* VCS
    * GitHub provider >=2.2.1 - [here](https://releases.hashicorp.com/terraform-provider-github/)
* Monitoring & System Management
    * Datadog provider >2.1.0 - [here](https://releases.hashicorp.com/terraform-provider-datadog/)
    * New Relic provider >1.5.0 - [here](https://releases.hashicorp.com/terraform-provider-newrelic/)
* Community
    * Keycloak provider >=1.12.0 - [here](https://github.com/mrparkers/terraform-provider-keycloak/)
    * Logz.io provider >=1.1.1 - [here](https://github.com/jonboydell/logzio_terraform_provider/)
    * Commercetools provider >= 0.19.0 - [here](https://github.com/labd/terraform-provider-commercetools)

Information on provider plugins:
https://www.terraform.io/docs/configuration/providers.html

### Use with GCP

[![asciicast](https://asciinema.org/a/243961.svg)](https://asciinema.org/a/243961)

Example:

```
terraformer import google --resources=gcs,forwardingRules,httpHealthChecks --connect=true --regions=europe-west1,europe-west4 --projects=aaa,fff
terraformer import google --resources=gcs,forwardingRules,httpHealthChecks --filter=google_compute_firewall=rule1:rule2:rule3 --regions=europe-west1 --projects=aaa,fff
```

List of supported GCP services:

*   `addresses`
    * `google_compute_address`
*   `autoscalers`
    * `google_compute_autoscaler`
*   `backendBuckets`
    * `google_compute_backend_bucket`
*   `backendServices`
    * `google_compute_backend_service`
*   `bigQuery`
    * `google_bigquery_dataset`
    * `google_bigquery_table`
*   `cloudFunctions`
    * `google_cloudfunctions_function`
*   `cloudsql`
    * `google_sql_database_instance`
    * `google_sql_database`
*   `dataProc`
    * `google_dataproc_cluster`
*   `disks`
    * `google_compute_disk`
*   `dns`
    * `google_dns_managed_zone`
    * `google_dns_record_set`
*   `firewalls`
    * `google_compute_firewall`
*   `forwardingRules`
    * `google_compute_forwarding_rule`
*   `gcs`
    * `google_storage_bucket`
    * `google_storage_bucket_acl`
    * `google_storage_default_object_acl`
    * `google_storage_bucket_iam_binding`
    * `google_storage_bucket_iam_member`
    * `google_storage_bucket_iam_policy`
    * `google_storage_notification`
*   `gke`
    * `google_container_cluster`
    * `google_container_node_pool`
*   `globalAddresses`
    * `google_compute_global_address`
*   `globalForwardingRules`
    * `google_compute_global_forwarding_rule`
*   `healthChecks`
    * `google_compute_health_check`
*   `httpHealthChecks`
    * `google_compute_http_health_check`
*   `httpsHealthChecks`
    * `google_compute_https_health_check`
*   `images`
    * `google_compute_image`
*   `instanceGroupManagers`
    * `google_compute_instance_group_manager`
*   `instanceGroups`
    * `google_compute_instance_group`
*   `instanceTemplates`
    * `google_compute_instance_template`
*   `instances`
    * `google_compute_instance`
*   `interconnectAttachments`
    * `google_compute_interconnect_attachment`
*   `kms`
    * `google_kms_key_ring`
    * `google_kms_crypto_key`
*   `logging`
    * `google_logging_metric`
*   `memoryStore`
    * `google_redis_instance`
*   `monitoring`
    * `google_monitoring_alert_policy`
    * `google_monitoring_group`
    * `google_monitoring_notification_channel`
    * `google_monitoring_uptime_check_config`
*   `networks`
    * `google_compute_network`
*   `nodeGroups`
    * `google_compute_node_group`
*   `nodeTemplates`
    * `google_compute_node_template`
*   `project`
    * `google_project`
*   `pubsub`
    * `google_pubsub_subscription`
    * `google_pubsub_topic`
*   `regionAutoscalers`
    * `google_compute_region_autoscaler`
*   `regionBackendServices`
    * `google_compute_region_backend_service`
*   `regionDisks`
    * `google_compute_region_disk`
*   `regionInstanceGroupManagers`
    * `google_compute_region_instance_group_manager`
*   `routers`
    * `google_compute_router`
*   `routes`
    * `google_compute_route`
*   `schedulerJobs`
    * `google_cloud_scheduler_job`
*   `securityPolicies`
    * `google_compute_security_policy`
*   `sslPolicies`
    * `google_compute_ssl_policy`
*   `subnetworks`
    * `google_compute_subnetwork`
*   `targetHttpProxies`
    * `google_compute_target_http_proxy`
*   `targetHttpsProxies`
    * `google_compute_target_https_proxy`
*   `targetInstances`
    * `google_compute_target_instance`
*   `targetPools`
    * `google_compute_target_pool`
*   `targetSslProxies`
    * `google_compute_target_ssl_proxy`
*   `targetTcpProxies`
    * `google_compute_target_tcp_proxy`
*   `targetVpnGateways`
    * `google_compute_vpn_gateway`
*   `urlMaps`
    * `google_compute_url_map`
*   `vpnTunnels`
    * `google_compute_vpn_tunnel`

Your `tf` and `tfstate` files are written by default to
`generated/gcp/zone/service`.

### Use with AWS

Example:

```
 terraformer import aws --resources=vpc,subnet --connect=true --regions=eu-west-1 --profile=prod
 terraformer import aws --resources=vpc,subnet --filter=aws_vpc=vpc_id1:vpc_id2:vpc_id3 --regions=eu-west-1
```

#### Profiles support

AWS configuration including environmental variables, shared credentials file (\~/.aws/credentials), and shared config file (\~/.aws/config) will be loaded by the tool by default. To use a specific profile, you can use the following command:

```
terraformer import aws --resources=vpc,subnet --regions=eu-west-1 --profile=prod
```

You can also provide no regions when importing resources:
```
terraformer import aws --resources=cloudfront --profile=prod
```
In that case terraformer will not know with which region resources are associated with and will not assume any region. That scenario is useful in case of global resources (e.g. CloudFront distributions or Route 53 records) and when region is passed implicitly through environmental variables or metadata service.

#### Supported services

*   `accessanalyzer`
    * `aws_accessanalyzer_analyzer`
*   `acm`
    * `aws_acm_certificate`
*   `alb` (supports ALB and NLB)
    * `aws_lb`
    * `aws_lb_listener`
    * `aws_lb_listener_rule`
    * `aws_lb_listener_certificate`
    * `aws_lb_target_group`
    * `aws_lb_target_group_attachment`
*   `auto_scaling`
    * `aws_autoscaling_group`
    * `aws_launch_configuration`
    * `aws_launch_template`
*   `budgets`
    * `aws_budgets_budget`
*   `cloud9`
    * `aws_cloud9_environment_ec2`
*   `cloudfront`
    * `aws_cloudfront_distribution`
*   `cloudformation`
    * `aws_cloudformation_stack`
    * `aws_cloudformation_stack_set`
    * `aws_cloudformation_stack_set_instance`
*   `cloudtrail`
    * `aws_cloudtrail`
*   `codecommit`
    * `aws_codecommit_repository`
<<<<<<< HEAD
*   `customer_gateway`
    * `aws_customer_gateway`
=======
*   `codepipeline`
    * `aws_codepipeline`
    * `aws_codepipeline_webhook`
>>>>>>> 14fe1c44
*   `dynamodb`
    * `aws_dynamodb_table`
*   `ec2_instance`
    * `aws_instance`
*   `eip`
    * `aws_eip`
*   `elasticache`
    * `aws_elasticache_cluster`
    * `aws_elasticache_parameter_group`
    * `aws_elasticache_subnet_group`
    * `aws_elasticache_replication_group`
*   `ebs`
    * `aws_ebs_volume`
    * `aws_volume_attachment`
*   `elastic_beanstalk`
    * `aws_elastic_beanstalk_application`
    * `aws_elastic_beanstalk_environment`
*   `ecs`
    * `aws_ecs_cluster`
    * `aws_ecs_service`
    * `aws_ecs_task_definition`
*   `eks`
    * `aws_eks_cluster`
*   `elb`
    * `aws_elb`
*   `emr`
    * `aws_emr_cluster`
    * `aws_emr_security_configuration`
*   `es`
    * `aws_elasticsearch_domain`
*   `firehose`
    * `aws_kinesis_firehose_delivery_stream`
*   `glue`
    * `glue_crawler`
    * `aws_glue_catalog_database`
    * `aws_glue_catalog_table`
*   `iam`
    * `aws_iam_group`
    * `aws_iam_group_policy`
    * `aws_iam_instance_profile`
    * `aws_iam_policy`
    * `aws_iam_policy_attachment`
    * `aws_iam_role`
    * `aws_iam_role_policy`
    * `aws_iam_user`
    * `aws_iam_user_group_membership`
    * `aws_iam_user_policy`
*   `igw`
    * `aws_internet_gateway`
*   `kinesis`
    * `aws_kinesis_stream`
*   `kms`
    * `aws_kms_key`
    * `aws_kms_alias`
*   `lambda`
    * `aws_lambda_function`
    * `aws_lambda_event_source_mapping`
    * `aws_lambda_layer_version`
*   `msk`
    * `aws_msk_cluster`
*   `nat`
    * `aws_nat_gateway`
*   `nacl`
    * `aws_network_acl`
*   `organization`
    * `aws_organizations_account`
    * `aws_organizations_organization`
    * `aws_organizations_organizational_unit`
    * `aws_organizations_policy`
    * `aws_organizations_policy_attachment`
*   `rds`
    * `aws_db_instance`
    * `aws_db_parameter_group`
    * `aws_db_subnet_group`
    * `aws_db_option_group`
    * `aws_db_event_subscription`
*   `route53`
    * `aws_route53_zone`
    * `aws_route53_record`
*   `route_table`
    * `aws_route_table`
    * `aws_main_route_table_association`
    * `aws_route_table_association`
*   `s3`
    * `aws_s3_bucket`
    * `aws_s3_bucket_policy`
*   `sg`
    * `aws_security_group`
    * `aws_security_group_rule` (if a rule cannot be inlined)
*   `sns`
    * `aws_sns_topic`
    * `aws_sns_topic_subscription`
*   `sqs`
    * `aws_sqs_queue`
*   `subnet`
    * `aws_subnet`
*   `transit_gateway`
    * `aws_ec2_transit_gateway_route_table`
    * `aws_ec2_transit_gateway_vpc_attachment`
*   `vpc`
    * `aws_vpc`
*   `vpc_peering`
    * `aws_vpc_peering_connection`
*   `vpn_connection`
    * `aws_vpn_connection`
*   `vpn_gateway`
    * `aws_vpn_gateway`

#### Global services

AWS services that are global will be imported without specified region even if several regions will be passed. It is to ensure only one representation of an AWS resource is imported.

List of global AWS services:
*   `budgets`
*   `cloudfront`
*   `iam`
*   `organization`
*   `route53`

#### Attribute filters

Attribute filters allow filtering across different resource types by its attributes.

```
terraformer import aws --resources=ec2_instance,ebs --filter=Name=tags.costCenter;Value=20000:'20001:1' --regions=eu-west-1
```
Will only import AWS EC2 instances along with EBS volumes annotated with tag `costCenter` with values `20000` or `20001:1`. Attribute filters are by default applicable to all resource types although it's possible to specify to what resource type a given filter should be applicable to by providing `Type=<type>` parameter. For example:
```
terraformer import aws --resources=ec2_instance,ebs --filter=Type=ec2_instance;Name=tags.costCenter;Value=20000:'20001:1' --regions=eu-west-1
```
Will work as same as example above with a change the filter will be applicable only to `ec2_instance` resources.

#### SQS queues retrieval

Terraformer uses AWS [ListQueues](https://docs.aws.amazon.com/AWSSimpleQueueService/latest/APIReference/API_ListQueues.html) API call to fetch available queues. The API is able to return only up to 1000 queues and an additional name prefix should be passed to filter the list results. It's possible to pass `QueueNamePrefix` parameter by environmental variable `SQS_PREFIX`.

### Use with Azure
Support [Azure CLI](https://www.terraform.io/docs/providers/azurerm/guides/azure_cli.html), [Service Principal with Client Certificate](https://www.terraform.io/docs/providers/azurerm/guides/service_principal_client_certificate.html) & [Service Principal with Client Secret](https://www.terraform.io/docs/providers/azurerm/guides/service_principal_client_secret.html)

Example:

```
# Using Azure CLI (az login)
export ARM_SUBSCRIPTION_ID=[SUBSCRIPTION_ID]

# Using Service Principal with Client Certificate
export ARM_SUBSCRIPTION_ID=[SUBSCRIPTION_ID]
export ARM_CLIENT_ID=[CLIENT_ID]
export ARM_CLIENT_CERTIFICATE_PATH="/path/to/my/client/certificate.pfx"
export ARM_CLIENT_CERTIFICATE_PASSWORD=[CLIENT_CERTIFICATE_PASSWORD]
export ARM_TENANT_ID=[TENANT_ID]

# Service Principal with Client Secret
export ARM_SUBSCRIPTION_ID=[SUBSCRIPTION_ID]
export ARM_CLIENT_ID=[CLIENT_ID]
export ARM_CLIENT_SECRET=[CLIENT_SECRET]
export ARM_TENANT_ID=[TENANT_ID]

./terraformer import azure -r resource_group
```

List of supported Azure resources:

*   `analysis`
    * `azurerm_analysis_services_server`
*   `database`
	* `azurerm_mariadb_configuration`
	* `azurerm_mariadb_database`
	* `azurerm_mariadb_firewall_rule`
	* `azurerm_mariadb_server`
	* `azurerm_mariadb_virtual_network_rule`
	* `azurerm_mysql_configuration`
	* `azurerm_mysql_database`
	* `azurerm_mysql_firewall_rule`
	* `azurerm_mysql_server`
	* `azurerm_mysql_virtual_network_rule`
	* `azurerm_postgresql_configuration`
	* `azurerm_postgresql_database`
	* `azurerm_postgresql_firewall_rule`
	* `azurerm_postgresql_server`
	* `azurerm_postgresql_virtual_network_rule`
	* `azurerm_sql_database`
	* `azurerm_sql_active_directory_administrator`
	* `azurerm_sql_elasticpool`
	* `azurerm_sql_failover_group`
	* `azurerm_sql_firewall_rule`
	* `azurerm_sql_server`
	* `azurerm_sql_virtual_network_rule`
*   `disk`
    * `azurerm_managed_disk`
*   `network_interface`
    * `azurerm_network_interface`
*   `network_security_group`
    * `azurerm_network_security_group`
*   `resource_group`
    * `azurerm_resource_group`
*   `storage_account`
    * `azurerm_storage_account`
*   `virtual_machine`
    * `azurerm_virtual_machine`
*   `virtual_network`
    * `azurerm_virtual_network`

### Use with AliCloud

You can either edit your alicloud config directly, (usually it is `~/.aliyun/config.json`)
or run `aliyun configure` and enter the credentials when prompted.

Terraformer will pick up the profile name specified in the `--profile` parameter.
It defaults to the first config in the config array.

```sh
terraformer import alicloud --resources=ecs --regions=ap-southeast-3 --profile=default
```

For all *supported* resources, you can do

```sh
# https://unix.stackexchange.com/a/114948/203870
export ALL_SUPPORTED_ALICLOUD_RESOURCES=$(terraformer import alicloud list | sed -e 'H;1h;$!d;x;y/\n/,/')
terraformer import alicloud --resources=$ALL_SUPPORTED_ALICLOUD_RESOURCES --regions=ap-southeast-3
```

List of supported AliCloud resources:

* `dns`
  * `alicloud_dns`
  * `alicloud_dns_record`
* `ecs`
  * `alicloud_instance`
* `keypair`
  * `alicloud_key_pair`
* `nat`
  * `alicloud_nat_gateway`
* `pvtz`
  * `alicloud_pvtz_zone`
  * `alicloud_pvtz_zone_attachment`
  * `alicloud_pvtz_zone_record`
* `ram`
  * `alicloud_ram_role`
  * `alicloud_ram_role_policy_attachment`
* `rds`
  * `alicloud_db_instance`
* `sg`
  * `alicloud_security_group`
  * `alicloud_security_group_rule`
* `slb`
  * `alicloud_slb`
  * `alicloud_slb_server_group`
  * `alicloud_slb_listener`
* `vpc`
  * `alicloud_vpc`
* `vswitch`
  * `alicloud_vswitch`

### Use with DigitalOcean

Example:

```
export DIGITALOCEAN_TOKEN=[DIGITALOCEAN_TOKEN]
./terraformer import digitalocean -r project,droplet
```

List of supported DigitalOcean resources:

*   `cdn`
    * `digitalocean_cdn`
*   `certificate`
    * `digitalocean_certificate`
*   `database_cluster`
    * `digitalocean_database_cluster`
    * `digitalocean_database_connection_pool`
    * `digitalocean_database_db`
    * `digitalocean_database_replica`
    * `digitalocean_database_user`
*   `domain`
    * `digitalocean_domain`
    * `digitalocean_record`
*   `droplet`
    * `digitalocean_droplet`
*   `droplet_snapshot`
    * `digitalocean_droplet_snapshot`
*   `firewall`
    * `digitalocean_firewall`
*   `floating_ip`
    * `digitalocean_floating_ip`
*   `kubernetes_cluster`
    * `digitalocean_kubernetes_cluster`
    * `digitalocean_kubernetes_node_pool`
*   `loadbalancer`
    * `digitalocean_loadbalancer`
*   `project`
    * `digitalocean_project`
*   `ssh_key`
    * `digitalocean_ssh_key`
*   `tag`
    * `digitalocean_tag`
*   `volume`
    * `digitalocean_volume`
*   `volume_snapshot`
    * `digitalocean_volume_snapshot`

### Use with Fastly

Example:

```
export FASTLY_API_KEY=[FASTLY_API_KEY]
./terraformer import fastly -r service_v1
```

List of supported Fastly resources:

*   `service_v1`
    * `fastly_service_acl_entries_v1`
    * `fastly_service_dictionary_items_v1`
    * `fastly_service_dynamic_snippet_content_v1`
    * `fastly_service_v1`

### Use with Heroku

Example:

```
export HEROKU_EMAIL=[HEROKU_EMAIL]
export HEROKU_API_KEY=[HEROKU_API_KEY]
./terraformer import heroku -r app,addon
```

List of supported Heroku resources:

*   `account_feature`
    * `heroku_account_feature`
*   `addon`
    * `heroku_addon`
*   `addon_attachment`
    * `heroku_addon_attachment`
*   `app`
    * `heroku_app`
*   `app_config_association`
    * `heroku_app_config_association`
*   `app_feature`
    * `heroku_app_feature`
*   `app_webhook`
    * `heroku_app_webhook`
*   `build`
    * `heroku_build`
*   `cert`
    * `heroku_cert`
*   `domain`
    * `heroku_domain`
*   `drain`
    * `heroku_drain`
*   `formation`
    * `heroku_formation`
*   `pipeline`
    * `heroku_pipeline`
*   `pipeline_coupling`
    * `heroku_pipeline_coupling`
*   `team_collaborator`
    * `heroku_team_collaborator`
*   `team_member`
    * `heroku_team_member`

### Use with Linode

Example:

```
export LINODE_TOKEN=[LINODE_TOKEN]
./terraformer import linode -r instance
```

List of supported Linode resources:

*   `domain`
    * `linode_domain`
    * `linode_domain_record`
*   `image`
    * `linode_image`
*   `instance`
    * `linode_instance`
*   `nodebalancer`
    * `linode_nodebalancer`
    * `linode_nodebalancer_config`
    * `linode_nodebalancer_node`
*   `rdns`
    * `linode_rdns`
*   `sshkey`
    * `linode_sshkey`
*   `stackscript`
    * `linode_stackscript`
*   `token`
    * `linode_token`
*   `volume`
    * `linode_volume`

### Use with OpenStack

Example:

```
 terraformer import openstack --resources=compute,networking --regions=RegionOne
```

List of supported OpenStack services:

*   `blockstorage`
    * `openstack_blockstorage_volume_v1`
    * `openstack_blockstorage_volume_v2`
    * `openstack_blockstorage_volume_v3`
*   `compute`
    * `openstack_compute_instance_v2`
*   `networking`
    * `openstack_networking_secgroup_v2`
    * `openstack_networking_secgroup_rule_v2`

### Use with Vultr

Example:

```
export VULTR_API_KEY=[VULTR_API_KEY]
./terraformer import vultr -r server
```

List of supported Vultr resources:

*   `bare_metal_server`
    * `vultr_bare_metal_server`
*   `block_storage`
    * `vultr_block_storage`
*   `dns_domain`
    * `vultr_dns_domain`
    * `vultr_dns_record`
*   `firewall_group`
    * `vultr_firewall_group`
    * `vultr_firewall_rule`
*   `network`
    * `vultr_network`
*   `reserved_ip`
    * `vultr_reserved_ip`
*   `server`
    * `vultr_server`
*   `snapshot`
    * `vultr_snapshot`
*   `ssh_key`
    * `vultr_ssh_key`
*   `startup_script`
    * `vultr_startup_script`
*   `user`
    * `vultr_user`

### Use with Kubernetes

Example:

```
 terraformer import kubernetes --resources=deployments,services,storageclasses
 terraformer import kubernetes --resources=deployments,services,storageclasses --filter=kubernetes_deployment=name1:name2:name3
```

All Kubernetes resources that are currently supported by the Kubernetes provider, are also supported by this module. Here is the list of resources which are currently supported by Kubernetes provider v.1.4:

*   `clusterrolebinding`
    * `kubernetes_cluster_role_binding`
*   `configmaps`
    * `kubernetes_config_map`
*   `deployments`
    * `kubernetes_deployment`
*   `horizontalpodautoscalers`
    * `kubernetes_horizontal_pod_autoscaler`
*   `limitranges`
    * `kubernetes_limit_range`
*   `namespaces`
    * `kubernetes_namespace`
*   `persistentvolumes`
    * `kubernetes_persistent_volume`
*   `persistentvolumeclaims`
    * `kubernetes_persistent_volume_claim`
*   `pods`
    * `kubernetes_pod`
*   `replicationcontrollers`
    * `kubernetes_replication_controller`
*   `resourcequotas`
    * `kubernetes_resource_quota`
*   `secrets`
    * `kubernetes_secret`
*   `services`
    * `kubernetes_service`
*   `serviceaccounts`
    * `kubernetes_service_account`
*   `statefulsets`
    * `kubernetes_stateful_set`
*   `storageclasses`
    * `kubernetes_storage_class`

#### Known issues

* Terraform Kubernetes provider is rejecting resources with ":" characters in their names (as they don't meet DNS-1123), while it's allowed for certain types in Kubernetes, e.g. ClusterRoleBinding.
* Because Terraform flatmap uses "." to detect the keys for unflattening the maps, some keys with "." in their names are being considered as the maps.
* Since the library assumes empty strings to be empty values (not "0"), there are some issues with optional integer keys that are restricted to be positive.

### Use with RabbitMQ

Example:

```
 export RABBITMQ_SERVER_URL=http://foo.bar.localdomain:15672
 export RABBITMQ_USERNAME=[RABBITMQ_USERNAME]
 export RABBITMQ_PASSWORD=[RABBITMQ_PASSWORD]

 terraformer import rabbitmq --resources=vhosts,queues,exchanges
 terraformer import rabbitmq --resources=vhosts,queues,exchanges --filter=rabbitmq_vhost=name1:name2:name3
```

All RabbitMQ resources that are currently supported by the RabbitMQ provider, are also supported by this module. Here is the list of resources which are currently supported by RabbitMQ provider v.1.1.0:

*   `bindings`
    * `rabbitmq_binding`
*   `exchanges`
    * `rabbitmq_exchange`
*   `permissions`
    * `rabbitmq_permissions`
*   `policies`
    * `rabbitmq_policy`
*   `queues`
    * `rabbitmq_queue`
*   `users`
    * `rabbitmq_user`
*   `vhosts`
    * `rabbitmq_vhost`

### Use with Cloudflare

Example using a Cloudflare API Key and corresponding email:
```
export CLOUDFLARE_API_KEY=[CLOUDFLARE_API_KEY]
export CLOUDFLARE_EMAIL=[CLOUDFLARE_EMAIL]
 ./terraformer import cloudflare --resources=firewall,dns
```

or using a Cloudflare API Token:

```
export CLOUDFLARE_API_TOKEN=[CLOUDFLARE_API_TOKEN]
 ./terraformer import cloudflare --resources=firewall,dns
```

List of supported Cloudflare services:

* `access`
  * `cloudflare_access_application`
* `dns`
  * `cloudflare_zone`
  * `cloudflare_record`
* `firewall`
  * `cloudflare_access_rule`
  * `cloudflare_filter`
  * `cloudflare_firewall_rule`
  * `cloudflare_zone_lockdown`

### Use with GitHub

Example:

```
 ./terraformer import github --organizations=YOUR_ORGANIZATION --resources=repositories --token=YOUR_TOKEN // or GITHUB_TOKEN in env
 ./terraformer import github --organizations=YOUR_ORGANIZATION --resources=repositories --filter=github_repository=id1:id2:id4 --token=YOUR_TOKEN // or GITHUB_TOKEN in env
```

Supports only organizational resources. List of supported resources:

*   `members`
    * `github_membership`
*   `organization_blocks`
    * `github_organization_block`
*   `organization_projects`
    * `github_organization_project`
*   `organization_webhooks`
    * `github_organization_webhook`
*   `repositories`
    * `github_repository`
    * `github_repository_webhook`
    * `github_branch_protection`
    * `github_repository_collaborator`
    * `github_repository_deploy_key`
*   `teams`
    * `github_team`
    * `github_team_membership`
    * `github_team_repository`
*   `user_ssh_keys`
    * `github_user_ssh_key`

Notes:
* Terraformer can't get webhook secrets from the GitHub API. If you use a secret token in any of your webhooks, running `terraform plan` will result in a change being detected:
=> `configuration.#: "1" => "0"` in tfstate only.

### Use with Datadog

Example:

```
 ./terraformer import datadog --resources=monitor --api-key=YOUR_DATADOG_API_KEY // or DATADOG_API_KEY in env --app-key=YOUR_DATADOG_APP_KEY // or DATADOG_APP_KEY in env
 ./terraformer import datadog --resources=monitor --filter=datadog_monitor=id1:id2:id4 --api-key=YOUR_DATADOG_API_KEY // or DATADOG_API_KEY in env --app-key=YOUR_DATADOG_APP_KEY // or DATADOG_APP_KEY in env
```

List of supported Datadog services:

*   `dashboard`
    * `datadog_dashboard`
*   `downtime`
    * `datadog_downtime`
*   `monitor`
    * `datadog_monitor`
*   `screenboard`
    * `datadog_screenboard`
*   `synthetics`
    * `datadog_synthetics_test`
*   `timeboard`
    * `datadog_timeboard`
*   `user`
    * `datadog_user`

### Use with New Relic

Example:

```
NEWRELIC_API_KEY=[API-KEY]
./terraformer import newrelic -r alert,dashboard,infra,synthetics
```

List of supported New Relic resources:

*   `alert`
    * `newrelic_alert_channel`
    * `newrelic_alert_condition`
    * `newrelic_alert_policy`
*   `dashboard`
    * `newrelic_dashboard`
*   `infra`
    * `newrelic_infra_alert_condition`
*   `synthetics`
    * `newrelic_synthetics_monitor`
    * `newrelic_synthetics_alert_condition`

### Use with Keycloak

Example:

```
 export KEYCLOAK_URL=https://foo.bar.localdomain
 export KEYCLOAK_CLIENT_ID=[KEYCLOAK_CLIENT_ID]
 export KEYCLOAK_CLIENT_SECRET=[KEYCLOAK_CLIENT_SECRET]

 terraformer import keycloak --resources=realms,openid_clients
 terraformer import keycloak --resources=realms --filter=keycloak_realm=name1:name2:name3
```

Here is the list of resources which are currently supported by Keycloak provider v.1.12.0:

- `groups`
  - `keycloak_group`
  - `keycloak_group_memberships`
  - `keycloak_group_roles`
  - `keycloak_default_groups`
- `openid_clients`
  - `keycloak_openid_client`
  - `keycloak_openid_client_service_account_role`
  - `keycloak_openid_user_attribute_protocol_mapper`
  - `keycloak_openid_user_property_protocol_mapper`
  - `keycloak_openid_full_name_protocol_mapper`
  - `keycloak_openid_audience_protocol_mapper`
  - `keycloak_openid_group_membership_protocol_mapper`
  - `keycloak_openid_hardcoded_claim_protocol_mapper`
  - `keycloak_openid_hardcoded_role_protocol_mapper`
- `realms`
  - `keycloak_realm`
  - `keycloak_ldap_user_federation`
  - `keycloak_ldap_full_name_mapper`
  - `keycloak_ldap_group_mapper`
  - `keycloak_ldap_msad_user_account_control_mapper`
  - `keycloak_ldap_user_attribute_mapper`
  - `keycloak_required_action`
- `roles`
  - `keycloak_role`
- `scopes`
  - `keycloak_openid_client_scope`
  - `keycloak_openid_client_default_scopes`
  - `keycloak_openid_client_optional_scopes`
- `users`
  - `keycloak_user`

### Use with Logz.io

Example:

```
 LOGZIO_API_TOKEN=foobar LOGZIO_BASE_URL=https://api-eu.logz.io ./terraformer import logzio -r=alerts,alert_notification_endpoints // Import Logz.io alerts and alert notification endpoints
```

List of supported Logz.io resources:

*   `alerts`
    * `logzio_alert`
*   `alert_notification_endpoints`
    * `logzio_endpoint`

### Use with [Commercetools](https://commercetools.com/de/)

This provider use the [terraform-provider-commercetools](https://github.com/labd/terraform-provider-commercetools). The terraformer provider was build by [Dustin Deus](https://github.com/StarpTech).

Example:

```
CTP_CLIENT_ID=foo CTP_CLIENT_SCOPE=scope CTP_CLIENT_SECRET=bar CTP_PROJECT_KEY=key ./terraformer plan commercetools -r=types // Only planning
CTP_CLIENT_ID=foo CTP_CLIENT_SCOPE=scope CTP_CLIENT_SECRET=bar CTP_PROJECT_KEY=key ./terraformer import commercetools -r=types // Import commercetools types
```

List of supported [commercetools](https://commercetools.com/de/) resources:

*   `api_extension`
    * `commercetools_api_extension`
*   `channel`
    * `commercetools_channel`
*   `product_type`
    * `commercetools_product_type`
*   `shipping_zone`
    * `commercetools_shipping_zone`
*   `state`
    * `commercetools_state`
*   `store`
    * `commercetools_store`
*   `subscription`
    * `commercetools_subscription`
*   `tax_category`
    * `commercetools_tax_category`
*   `types`
    * `commercetools_type`

## Contributing

If you have improvements or fixes, we would love to have your contributions.
Please read CONTRIBUTING.md for more information on the process we would like
contributors to follow.

## Developing

Terraformer was built so you can easily add new providers of any kind.

Process for generating `tf`/`json` + `tfstate` files:

1.  Call GCP/AWS/other api and get list of resources.
2.  Iterate over resources and take only the ID (we don't need mapping fields!).
3.  Call to provider for readonly fields.
4.  Call to infrastructure and take tf + tfstate.

## Infrastructure

1.  Call to provider using the refresh method and get all data.
2.  Convert refresh data to go struct.
3.  Generate HCL file - `tf`/`json` files.
4.  Generate `tfstate` files.

All mapping of resource is made by providers and Terraform. Upgrades are needed only
for providers.

##### GCP compute resources

For GCP compute resources, use generated code from
`providers/gcp/gcp_compute_code_generator`.

To regenerate code:

```
go run providers/gcp/gcp_compute_code_generator/*.go
```

### Similar projects

#### [terraforming](https://github.com/dtan4/terraforming)

##### Terraformer Benefits

* Simpler to add new providers and resources - already supports AWS, GCP, GitHub, Kubernetes, and Openstack. Terraforming supports only AWS.
* Better support for HCL + tfstate, including updates for Terraform 0.12.
* If a provider adds new attributes to a resource, there is no need change Terraformer code - just update the Terraform provider on your laptop.
* Automatically supports connections between resources in HCL files.

##### Comparison

Terraforming gets all attributes from cloud APIs and creates HCL and tfstate files with templating. Each attribute in the API needs to map to attribute in Terraform. Generated files from templating can be broken with illegal syntax. When a provider adds new attributes the terraforming code needs to be updated.

Terraformer instead uses Terraform provider files for mapping attributes, HCL library from Hashicorp, and Terraform code.

Look for S3 support in terraforming here and official S3 support
Terraforming lacks full coverage for resources - as an example you can see that 70% of S3 options are not supported:

* terraforming - https://github.com/dtan4/terraforming/blob/master/lib/terraforming/template/tf/s3.erb
* official S3 support - https://www.terraform.io/docs/providers/aws/r/s3_bucket.html<|MERGE_RESOLUTION|>--- conflicted
+++ resolved
@@ -399,14 +399,11 @@
     * `aws_cloudtrail`
 *   `codecommit`
     * `aws_codecommit_repository`
-<<<<<<< HEAD
-*   `customer_gateway`
-    * `aws_customer_gateway`
-=======
 *   `codepipeline`
     * `aws_codepipeline`
     * `aws_codepipeline_webhook`
->>>>>>> 14fe1c44
+*   `customer_gateway`
+    * `aws_customer_gateway`
 *   `dynamodb`
     * `aws_dynamodb_table`
 *   `ec2_instance`
