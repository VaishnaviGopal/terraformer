--- conflicted
+++ resolved
@@ -180,20 +180,10 @@
 // GetSupportedService return map of support service for Datadog
 func (p *DatadogProvider) GetSupportedService() map[string]terraformutils.ServiceGenerator {
 	return map[string]terraformutils.ServiceGenerator{
-<<<<<<< HEAD
-		"dashboard":       &DashboardGenerator{},
-		"downtime":        &DowntimeGenerator{},
-		"monitor":         &MonitorGenerator{},
-		"metric_metadata": &MetricMetadataGenerator{},
-		"screenboard":     &ScreenboardGenerator{},
-		"synthetics":      &SyntheticsGenerator{},
-		"timeboard":       &TimeboardGenerator{},
-		"user":            &UserGenerator{},
-=======
 		"dashboard_list":                   &DashboardListGenerator{},
 		"dashboard":                        &DashboardGenerator{},
 		"downtime":                         &DowntimeGenerator{},
-    "logs_archive":                     &LogsArchiveGenerator{},
+		"logs_archive":                     &LogsArchiveGenerator{},
 		"logs_archive_order":               &LogsArchiveOrderGenerator{},
 		"logs_custom_pipeline":             &LogsCustomPipelineGenerator{},
 		"logs_index":                       &LogsIndexGenerator{},
@@ -205,15 +195,15 @@
 		"integration_aws_log_collection":   &IntegrationAWSLogCollectionGenerator{},
 		"integration_azure":                &IntegrationAzureGenerator{},
 		"integration_gcp":                  &IntegrationGCPGenerator{},
+		"metric_metadata":                  &MetricMetadataGenerator{},
 		"monitor":                          &MonitorGenerator{},
 		"screenboard":                      &ScreenboardGenerator{},
-    "security_monitoring_default_rule": &SecurityMonitoringDefaultRuleGenerator{},
+		"security_monitoring_default_rule": &SecurityMonitoringDefaultRuleGenerator{},
 		"security_monitoring_rule":         &SecurityMonitoringRuleGenerator{},
 		"synthetics":                       &SyntheticsGenerator{},
 		"timeboard":                        &TimeboardGenerator{},
 		"user":                             &UserGenerator{},
 		"role":                             &RoleGenerator{},
->>>>>>> 785be17c
 	}
 }
 
