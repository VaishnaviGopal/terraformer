// Copyright 2018 The Terraformer Authors.
//
// Licensed under the Apache License, Version 2.0 (the "License");
// you may not use this file except in compliance with the License.
// You may obtain a copy of the License at
//
//      http://www.apache.org/licenses/LICENSE-2.0
//
// Unless required by applicable law or agreed to in writing, software
// distributed under the License is distributed on an "AS IS" BASIS,
// WITHOUT WARRANTIES OR CONDITIONS OF ANY KIND, either express or implied.
// See the License for the specific language governing permissions and
// limitations under the License.

package aws

import (
	"os"
	"strconv"

	"github.com/GoogleCloudPlatform/terraformer/terraform_utils"
	"github.com/GoogleCloudPlatform/terraformer/terraform_utils/provider_wrapper"
	"github.com/pkg/errors"
	"github.com/zclconf/go-cty/cty"
)

type AWSProvider struct {
	terraform_utils.Provider
	region  string
	profile string
}

const GlobalRegion = "aws-global"
const NoRegion = ""

// global resources should be bound to a default region. AWS doesn't specify in which region default services are
// placed (see  https://docs.aws.amazon.com/general/latest/gr/rande.html), so we shouldn't assume any region as well
//
// AWS WAF V2 if added, should not be included in this list since it is a composition of regional and global resources.
var SupportedGlobalResources = []string{
	"budgets",
	"cloudfront",
	"iam",
	"organization",
	"route53",
	"waf",
}

func (p AWSProvider) GetResourceConnections() map[string]map[string][]string {
	return map[string]map[string][]string{
		"alb": {
			"sg":     []string{"security_groups", "id"},
			"subnet": []string{"subnets", "id"},
			"alb": []string{
				"load_balancer_arn", "id",
				"listener_arn", "id",
				// TF ALB TG attachment logic doesn't work well with references (doesn't interpolate)
			},
		},
		"auto_scaling": {
			"sg":     []string{"security_groups", "id"},
			"subnet": []string{"vpc_zone_identifier", "id"},
		},
		"ec2_instance": {
			"sg":     []string{"vpc_security_group_ids", "id"},
			"subnet": []string{"subnet_id", "id"},
		},
		"elasticache": {
			"vpc":    []string{"vpc_id", "id"},
			"subnet": []string{"subnet_ids", "id"},
			"sg":     []string{"security_group_ids", "id"},
		},
		"ebs": {
			// TF EBS attachment logic doesn't work well with references (doesn't interpolate)
		},
		"ecs": {
			"ecs":    []string{"task_definition", "arn"},
			"subnet": []string{"network_configuration.subnets", "id"},
			"sg":     []string{"network_configuration.security_groups", "id"},
		},
		"eks": {
			"subnet": []string{"vpc_config.subnet_ids", "id"},
			"sg":     []string{"vpc_config.security_group_ids", "id"},
		},
		"elb": {
			"sg":     []string{"security_groups", "id"},
			"subnet": []string{"subnets", "id"},
		},
		"igw": {"vpc": []string{"vpc_id", "id"}},
		"msk": {
			"subnet": []string{"broker_node_group_info.client_subnets", "id"},
			"sg":     []string{"broker_node_group_info.security_groups", "id"},
		},
		"nacl": {
			"subnet": []string{"subnet_ids", "id"},
			"vpc":    []string{"vpc_id", "id"},
		},
		"organization": {
			"organization": []string{
				"policy_id", "id",
				"parent_id", "id",
				"target_id", "id",
			},
		},
		"rds": {
			"subnet": []string{"subnet_ids", "id"},
			"sg":     []string{"vpc_security_group_ids", "id"},
		},
		"route_table": {
			"route_table": []string{"route_table_id", "id"},
			"subnet":      []string{"subnet_id", "id"},
			"vpc":         []string{"vpc_id", "id"},
		},
		"sns": {
			"sns": []string{"topic_arn", "id"},
			"sqs": []string{"endpoint", "arn"},
		},
		"sg": {
			"sg": []string{
				"egress.security_groups", "id",
				"ingress.security_groups", "id",
				"security_group_id", "id",
				"source_security_group_id", "id",
			},
		},
		"subnet": {"vpc": []string{"vpc_id", "id"}},
		"transit_gateway": {
			"vpc":             []string{"vpc_id", "id"},
			"transit_gateway": []string{"transit_gateway_id", "id"},
			"subnet":          []string{"subnet_ids", "id"},
			"vpn_connection":  []string{"vpn_connection_id", "id"},
		},
		"vpn_gateway": {"vpc": []string{"vpc_id", "id"}},
		"vpn_connection": {
			"customer_gateway": []string{"customer_gateway_id", "id"},
			"vpn_gateway":      []string{"vpn_gateway_id", "id"},
		},
	}
}

func (p AWSProvider) GetProviderData(arg ...string) map[string]interface{} {
	awsConfig := map[string]interface{}{
		"version": provider_wrapper.GetProviderVersion(p.GetName()),
	}

	if p.region == GlobalRegion {
		awsConfig["region"] = "us-east-1" // For TF to workaround terraform-providers/terraform-provider-aws#1043
	} else if p.region != NoRegion {
		awsConfig["region"] = p.region
	}

	return map[string]interface{}{
		"provider": map[string]interface{}{
			"aws": awsConfig,
		},
	}
}

func (p *AWSProvider) GetConfig() cty.Value {
	if p.region != GlobalRegion {
		return cty.ObjectVal(map[string]cty.Value{
			"region":                 cty.StringVal(p.region),
			"skip_region_validation": cty.True,
		})
	} else {
		return cty.ObjectVal(map[string]cty.Value{
			"region":                 cty.StringVal(""),
			"skip_region_validation": cty.True,
		})
	}
}

func (p *AWSProvider) GetBasicConfig() cty.Value {
	return p.GetConfig()
}

// check projectName in env params
func (p *AWSProvider) Init(args []string) error {
	p.region = args[0]
	p.profile = args[1]

	// Terraformer accepts region and profile configuration, so we must detect what env variables to adjust to make Go SDK rely on them. AWS_SDK_LOAD_CONFIG here must be checked to determine correct variable to set.
	enableSharedConfig, _ := strconv.ParseBool(os.Getenv("AWS_SDK_LOAD_CONFIG"))
	var err error
	if p.region != GlobalRegion && p.region != NoRegion {
		if enableSharedConfig {
			err = os.Setenv("AWS_DEFAULT_REGION", p.region)
		} else {
			err = os.Setenv("AWS_REGION", p.region)
		}
		if err != nil {
			return err
		}
	}

	if p.profile != "default" && p.profile != "" {
		if enableSharedConfig {
			err = os.Setenv("AWS_DEFAULT_PROFILE", p.profile)
		} else {
			err = os.Setenv("AWS_PROFILE", p.profile)
		}
		if err != nil {
			return err
		}
	}
	return nil
}

func (p *AWSProvider) GetName() string {
	return "aws"
}

func (p *AWSProvider) InitService(serviceName string, verbose bool) error {
	var isSupported bool
	if _, isSupported = p.GetSupportedService()[serviceName]; !isSupported {
		return errors.New("aws: " + serviceName + " not supported service")
	}
	p.Service = p.GetSupportedService()[serviceName]
	p.Service.SetName(serviceName)
	p.Service.SetVerbose(verbose)
	p.Service.SetProviderName(p.GetName())
	p.Service.SetArgs(map[string]interface{}{
		"region":                 p.region,
		"profile":                p.profile,
		"skip_region_validation": true,
	})
	return nil
}

// GetAWSSupportService return map of support service for AWS
func (p *AWSProvider) GetSupportedService() map[string]terraform_utils.ServiceGenerator {
	return map[string]terraform_utils.ServiceGenerator{
		"accessanalyzer":    &AccessAnalyzerGenerator{},
		"acm":               &ACMGenerator{},
		"alb":               &AlbGenerator{},
		"api_gateway":       &ApiGatewayGenerator{},
		"auto_scaling":      &AutoScalingGenerator{},
		"budgets":           &BudgetsGenerator{},
		"cloud9":            &Cloud9Generator{},
		"cloudformation":    &CloudFormationGenerator{},
		"cloudfront":        &CloudFrontGenerator{},
		"cloudtrail":        &CloudTrailGenerator{},
		"cloudwatch":        &CloudWatchGenerator{},
		"codebuild":         &CodeBuildGenerator{},
		"codecommit":        &CodeCommitGenerator{},
		"codedeploy":        &CodeDeployGenerator{},
		"codepipeline":      &CodePipelineGenerator{},
<<<<<<< HEAD
		"customer_gateway":  &CustomerGatewayGenerator{},
=======
		"datapipeline":      &DataPipelineGenerator{},
>>>>>>> ce9aebfb
		"dynamodb":          &DynamoDbGenerator{},
		"ebs":               &EbsGenerator{},
		"ec2_instance":      &Ec2Generator{},
		"ecr":               &EcrGenerator{},
		"ecs":               &EcsGenerator{},
		"eks":               &EksGenerator{},
		"eip":               &ElasticIpGenerator{},
		"elasticache":       &ElastiCacheGenerator{},
		"elastic_beanstalk": &BeanstalkGenerator{},
		"elb":               &ElbGenerator{},
		"emr":               &EmrGenerator{},
		"eni":               &EniGenerator{},
		"es":                &EsGenerator{},
		"firehose":          &FirehoseGenerator{},
		"glue":              &GlueGenerator{},
		"iam":               &IamGenerator{},
		"igw":               &IgwGenerator{},
		"iot":               &IotGenerator{},
		"kinesis":           &KinesisGenerator{},
		"kms":               &KmsGenerator{},
		"lambda":            &LambdaGenerator{},
		"msk":               &MskGenerator{},
		"nacl":              &NaclGenerator{},
		"nat":               &NatGatewayGenerator{},
		"organization":      &OrganizationGenerator{},
		"rds":               &RDSGenerator{},
		"route53":           &Route53Generator{},
		"route_table":       &RouteTableGenerator{},
		"s3":                &S3Generator{},
		"ses":               &SesGenerator{},
		"sg":                &SecurityGenerator{},
		"sqs":               &SqsGenerator{},
		"sns":               &SnsGenerator{},
		"subnet":            &SubnetGenerator{},
<<<<<<< HEAD
		"transit_gateway":   &TransitGatewayGenerator{},
=======
		"waf":               &WafGenerator{},
		"waf_regional":      &WafRegionalGenerator{},
>>>>>>> ce9aebfb
		"vpc":               &VpcGenerator{},
		"vpc_peering":       &VpcPeeringConnectionGenerator{},
		"vpn_connection":    &VpnConnectionGenerator{},
		"vpn_gateway":       &VpnGatewayGenerator{},
	}
}<|MERGE_RESOLUTION|>--- conflicted
+++ resolved
@@ -245,11 +245,8 @@
 		"codecommit":        &CodeCommitGenerator{},
 		"codedeploy":        &CodeDeployGenerator{},
 		"codepipeline":      &CodePipelineGenerator{},
-<<<<<<< HEAD
 		"customer_gateway":  &CustomerGatewayGenerator{},
-=======
 		"datapipeline":      &DataPipelineGenerator{},
->>>>>>> ce9aebfb
 		"dynamodb":          &DynamoDbGenerator{},
 		"ebs":               &EbsGenerator{},
 		"ec2_instance":      &Ec2Generator{},
@@ -284,12 +281,9 @@
 		"sqs":               &SqsGenerator{},
 		"sns":               &SnsGenerator{},
 		"subnet":            &SubnetGenerator{},
-<<<<<<< HEAD
 		"transit_gateway":   &TransitGatewayGenerator{},
-=======
 		"waf":               &WafGenerator{},
 		"waf_regional":      &WafRegionalGenerator{},
->>>>>>> ce9aebfb
 		"vpc":               &VpcGenerator{},
 		"vpc_peering":       &VpcPeeringConnectionGenerator{},
 		"vpn_connection":    &VpnConnectionGenerator{},
