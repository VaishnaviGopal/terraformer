--- conflicted
+++ resolved
@@ -122,10 +122,7 @@
 		"elasticache":    &ElastiCacheGenerator{},
 		"alb":            &AlbGenerator{},
 		"acm":            &ACMGenerator{},
-<<<<<<< HEAD
 		"cloudfront":     &CloudFrontGenerator{},
-=======
 		"ec2_instance":   &Ec2Generator{},
->>>>>>> f9abe035
 	}
 }